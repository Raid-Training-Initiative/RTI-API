--- conflicted
+++ resolved
@@ -73,7 +73,6 @@
      */
     private validateAuthentication() {
         const auth: Auth = Auth.instance();
-<<<<<<< HEAD
         const auth_header: string[] = (this.req.headers.authorization || "").split(" ");
         if (auth_header[0] != "Bearer") {
             throw new InvalidAuthenticationException();
@@ -82,18 +81,6 @@
         const client_secret: string = auth_header[1] || "";
         const client = auth.authenticate(client_secret);
         this._client_id = client.id;
-=======
-        const authHeader: string[] = (this._req.headers.authorization || "").split(" ");
-        if (authHeader[0] != "Bearer") {
-            throw new UnauthorizedException();
-        }
-
-        const clientSecret: string = authHeader[1] || "";
-        this._clientId = auth.returnClientId(clientSecret);
-        if (this._clientId == undefined) {
-            throw new UnauthorizedException();
-        }
->>>>>>> eee4c4bd
 
         Logger.logRequest(Severity.Debug, this._timestamp, `Request called by: ${this._clientId}`)
     }
